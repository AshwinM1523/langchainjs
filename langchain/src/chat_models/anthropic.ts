import {
  AI_PROMPT,
  HUMAN_PROMPT,
  Client as AnthropicApi,
  CompletionResponse,
  SamplingParameters,
} from "@anthropic-ai/sdk";
import { BaseChatModel, BaseChatModelParams } from "./base.js";
import {
  AIChatMessage,
  BaseChatMessage,
  ChatGeneration,
  ChatResult,
  MessageType,
} from "../schema/index.js";
import { CallbackManagerForLLMRun } from "../callbacks/manager.js";

function getAnthropicPromptFromMessage(type: MessageType): string {
  switch (type) {
    case "ai":
      return AI_PROMPT;
    case "human":
      return HUMAN_PROMPT;
    case "system":
      return "";
    default:
      throw new Error(`Unknown message type: ${type}`);
  }
}

const DEFAULT_STOP_SEQUENCES = [HUMAN_PROMPT];

/**
 * Input to AnthropicChat class.
 */
export interface AnthropicInput {
  /** Amount of randomness injected into the response. Ranges
   * from 0 to 1. Use temp closer to 0 for analytical /
   * multiple choice, and temp closer to 1 for creative
   * and generative tasks.
   */
  temperature?: number;

  /** Only sample from the top K options for each subsequent
   * token. Used to remove "long tail" low probability
   * responses. Defaults to -1, which disables it.
   */
  topK?: number;

  /** Does nucleus sampling, in which we compute the
   * cumulative distribution over all the options for each
   * subsequent token in decreasing probability order and
   * cut it off once it reaches a particular probability
   * specified by top_p. Defaults to -1, which disables it.
   * Note that you should either alter temperature or top_p,
   * but not both.
   */
  topP?: number;

  /** A maximum number of tokens to generate before stopping. */
  maxTokensToSample: number;

  /** A list of strings upon which to stop generating.
   * You probably want `["\n\nHuman:"]`, as that's the cue for
   * the next turn in the dialog agent.
   */
  stopSequences?: string[];

  /** Whether to stream the results or not */
  streaming?: boolean;

  /** Anthropic API key */
  apiKey?: string;

  /** Model name to use */
  modelName: string;

  /** Holds any additional parameters that are valid to pass to {@link
   * https://console.anthropic.com/docs/api/reference |
   * `anthropic.complete`} that are not explicitly specified on this class.
   */
  invocationKwargs?: Kwargs;
}

// eslint-disable-next-line @typescript-eslint/no-explicit-any
type Kwargs = Record<string, any>;

/**
 * Wrapper around Anthropic large language models.
 *
 * To use you should have the `@anthropic-ai/sdk` package installed, with the
 * `ANTHROPIC_API_KEY` environment variable set.
 *
 * @remarks
 * Any parameters that are valid to be passed to {@link
 * https://console.anthropic.com/docs/api/reference |
 * `anthropic.complete`} can be passed through {@link invocationKwargs},
 * even if not explicitly available on this class.
 *
 */
export class ChatAnthropic extends BaseChatModel implements AnthropicInput {
  apiKey?: string;

  temperature = 1;

  topK = -1;

  topP = -1;

  maxTokensToSample = 2048;

  modelName = "claude-v1";

  invocationKwargs?: Kwargs;

  stopSequences?: string[];

  streaming = false;

  // Used for non-streaming requests
  private batchClient: AnthropicApi;

  // Used for streaming requests
  private streamingClient: AnthropicApi;

  constructor(
    fields?: Partial<AnthropicInput> &
      BaseChatModelParams & {
        anthropicApiKey?: string;
      }
  ) {
    super(fields ?? {});

    this.apiKey =
      fields?.anthropicApiKey ??
      (typeof process !== "undefined"
        ? // eslint-disable-next-line no-process-env
          process.env.ANTHROPIC_API_KEY
        : undefined);
    if (!this.apiKey) {
      throw new Error("Anthropic API key not found");
    }

    this.modelName = fields?.modelName ?? this.modelName;
    this.invocationKwargs = fields?.invocationKwargs ?? {};

    this.temperature = fields?.temperature ?? this.temperature;
    this.topK = fields?.topK ?? this.topK;
    this.topP = fields?.topP ?? this.topP;
    this.maxTokensToSample =
      fields?.maxTokensToSample ?? this.maxTokensToSample;
    this.stopSequences = fields?.stopSequences ?? this.stopSequences;

    this.streaming = fields?.streaming ?? false;
  }

  /**
   * Get the parameters used to invoke the model
   */
  invocationParams(): Omit<SamplingParameters, "prompt"> & Kwargs {
    return {
      model: this.modelName,
      temperature: this.temperature,
      top_k: this.topK,
      top_p: this.topP,
      stop_sequences: this.stopSequences ?? DEFAULT_STOP_SEQUENCES,
      max_tokens_to_sample: this.maxTokensToSample,
      stream: this.streaming,
      ...this.invocationKwargs,
    };
  }

  /** @ignore */
  _identifyingParams() {
    return {
      model_name: this.modelName,
      ...this.invocationParams(),
    };
  }

  /**
   * Get the identifying parameters for the model
   */
  identifyingParams() {
    return {
      model_name: this.modelName,
      ...this.invocationParams(),
    };
  }

  private formatMessagesAsPrompt(messages: BaseChatMessage[]): string {
    return (
      messages
        .map((message) => {
          const messagePrompt = getAnthropicPromptFromMessage(
            message._getType()
          );
          return `${messagePrompt} ${message.text}`;
        })
        .join("") + AI_PROMPT
    );
  }

<<<<<<< HEAD
  /**
   * Call out to Anthropic's endpoint with k unique prompts
   *
   * @param messages - The messages to pass into the model.
   * @param [stopSequences] - Optional list of stop sequences to use when generating.
   * @param [callbackManager] - Optional callback manager to use.
   *
   * @returns The full LLM output.
   *
   * @example
   * ```ts
   * import { ChatAnthropic } from "langchain/chat_models/openai";
   * const anthropic = new ChatAnthropic();
   * const response = await anthropic.generate(new HumanChatMessage(["Tell me a joke."]));
   * ```
   */
=======
  /** @ignore */
>>>>>>> dfffba1b
  async _generate(
    messages: BaseChatMessage[],
    stopSequences?: string[],
    runManager?: CallbackManagerForLLMRun
  ): Promise<ChatResult> {
    if (this.stopSequences && stopSequences) {
      throw new Error(
        `"stopSequence" parameter found in input and default params`
      );
    }

    const params = this.invocationParams();
    params.stop_sequences = stopSequences
      ? stopSequences.concat(DEFAULT_STOP_SEQUENCES)
      : params.stop_sequences;

    const response = await this.completionWithRetry(
      {
        ...params,
        prompt: this.formatMessagesAsPrompt(messages),
      },
      runManager
    );

    const generations: ChatGeneration[] = response.completion
      .split(AI_PROMPT)
      .map((message) => ({
        text: message,
        message: new AIChatMessage(message),
      }));

    return {
      generations,
    };
  }

  /** @ignore */
  async completionWithRetry(
    request: SamplingParameters & Kwargs,
    callbackManager?: CallbackManagerForLLMRun
  ): Promise<CompletionResponse> {
    if (!this.apiKey) {
      throw new Error("Missing Anthropic API key.");
    }
    let makeCompletionRequest;
    if (request.stream) {
      if (!this.streamingClient) {
        this.streamingClient = new AnthropicApi(this.apiKey);
      }
      makeCompletionRequest = async () => {
        let currentCompletion = "";
        return this.streamingClient.completeStream(request, {
          onUpdate: (data: CompletionResponse) => {
            if (data.stop_reason) {
              return;
            }
            const part = data.completion;
            if (part) {
              const delta = part.slice(currentCompletion.length);
              currentCompletion += delta ?? "";
              // eslint-disable-next-line no-void
              void callbackManager?.handleLLMNewToken(delta ?? "");
            }
          },
        });
      };
    } else {
      if (!this.batchClient) {
        this.batchClient = new AnthropicApi(this.apiKey);
      }
      makeCompletionRequest = async () => this.batchClient.complete(request);
    }
    return this.caller.call(makeCompletionRequest);
  }

  _llmType() {
    return "anthropic";
  }

  /** @ignore */
  _combineLLMOutput() {
    return [];
  }
}<|MERGE_RESOLUTION|>--- conflicted
+++ resolved
@@ -201,26 +201,7 @@
     );
   }
 
-<<<<<<< HEAD
-  /**
-   * Call out to Anthropic's endpoint with k unique prompts
-   *
-   * @param messages - The messages to pass into the model.
-   * @param [stopSequences] - Optional list of stop sequences to use when generating.
-   * @param [callbackManager] - Optional callback manager to use.
-   *
-   * @returns The full LLM output.
-   *
-   * @example
-   * ```ts
-   * import { ChatAnthropic } from "langchain/chat_models/openai";
-   * const anthropic = new ChatAnthropic();
-   * const response = await anthropic.generate(new HumanChatMessage(["Tell me a joke."]));
-   * ```
-   */
-=======
-  /** @ignore */
->>>>>>> dfffba1b
+  /** @ignore */
   async _generate(
     messages: BaseChatMessage[],
     stopSequences?: string[],
@@ -260,7 +241,7 @@
   /** @ignore */
   async completionWithRetry(
     request: SamplingParameters & Kwargs,
-    callbackManager?: CallbackManagerForLLMRun
+    runManager?: CallbackManagerForLLMRun
   ): Promise<CompletionResponse> {
     if (!this.apiKey) {
       throw new Error("Missing Anthropic API key.");
@@ -282,7 +263,7 @@
               const delta = part.slice(currentCompletion.length);
               currentCompletion += delta ?? "";
               // eslint-disable-next-line no-void
-              void callbackManager?.handleLLMNewToken(delta ?? "");
+              void runManager?.handleLLMNewToken(delta ?? "");
             }
           },
         });
