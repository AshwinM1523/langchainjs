import { Document } from "@langchain/core/documents";
import { BaseDocumentLoader } from "@langchain/core/document_loaders/base";
import { Parser } from "htmlparser2";
import oracledb from "oracledb";
import crypto from "crypto";
import fs from "fs";
import path from 'path';



interface Metadata {
    [key: string]: string;
}

interface OutBinds {
    mdata: oracledb.Lob | null;
    text: oracledb.Lob | null;
}

<<<<<<< HEAD
=======
export interface TableRow {
    MDATA?: string | null;
    TEXT?: string | null;
    ROWID?: string;
    [key: string]: any;
}

>>>>>>> 4d5d76e4
export class ParseOracleDocMetadata {
    private metadata: Metadata;
    private match: boolean;

    constructor() {
        this.metadata = {};
        this.match = false;
    }

    private handleStartTag(tag: string, attrs: { name: string; value: string | null }[]) {
        if (tag === "meta") {
            let entry: string | undefined;
            let content: string | null = null;

            attrs.forEach(({ name, value }) => {
                if (name === "name") entry = value ?? "";
                if (name === "content") content = value;
            });

            if (entry) {
                this.metadata[entry] = content ?? "N/A";
            }
        } else if (tag === "title") {
            this.match = true;
        }
    }

    private handleData(data: string) {
        if (this.match) {
            this.metadata["title"] = data;
            this.match = false;
        }
    }

    public getMetadata(): Metadata {
        return this.metadata;
    }

    public parse(htmlString: string): void {
        // We add this method to incorperate the feed method of HTMLParser in Python
        interface Attribute {
            name: string;
            value: string | null;
        }

        interface ParserOptions {
            onopentag: (name: string, attrs: Record<string, string>) => void;
            ontext: (text: string) => void;
        }

        const parser = new Parser(
            {
                onopentag: (name: string, attrs: Record<string, string>) =>
                    this.handleStartTag(
                        name,
                        Object.entries(attrs).map(([name, value]): Attribute => ({
                            name,
                            value: value as string | null,
                        }))
                    ),
                ontext: (text: string) => this.handleData(text),
            } as ParserOptions,
            { decodeEntities: true }
        );
        parser.write(htmlString);
        parser.end();
    }
    
}



class OracleDocReader {
  static generateObjectId(inputString: string | null = null) {
    const outLength = 32; // Output length
    const hashLen = 8; // Hash value length

    if (!inputString) {
      inputString = Array.from(
        { length: 16 },
        () => "abcdefghijklmnopqrstuvwxyzABCDEFGHIJKLMNOPQRSTUVWXYZ0123456789"
          .charAt(Math.floor(Math.random() * 62))
      ).join("");
    }

    // Timestamp
    const timestamp = Math.floor(Date.now() / 1000);
    const timestampBin = Buffer.alloc(4);
    timestampBin.writeUInt32BE(timestamp);

    // Hash value
    const hashValBin = crypto.createHash("sha256").update(inputString).digest();
    const truncatedHashVal = hashValBin.slice(0, hashLen);

    // Counter
    const counterBin = Buffer.alloc(4);
    counterBin.writeUInt32BE(Math.floor(Math.random() * Math.pow(2, 32)));

    // Binary object ID
    const objectId = Buffer.concat([timestampBin, truncatedHashVal, counterBin]);
    let objectIdHex = objectId.toString("hex").padStart(outLength, "0");

    return objectIdHex.slice(0, outLength);
  }

  static async readFile(
    conn: oracledb.Connection,
    filePath: string,
    params: Record<string, any>
  ): Promise<Document | null> {
    let metadata: Metadata = {};

    try {
      // Read the file as binary data
      const data = await new Promise<Buffer>((resolve, reject) => {
        fs.readFile(filePath, (err: NodeJS.ErrnoException | null, data: Buffer) => {
          if (err) reject(err);
          else resolve(data);
        });
      });

      if (!data) {
        return new Document({pageContent: "", metadata});
      }

      const bindVars = {
        blob: { dir: oracledb.BIND_IN, type: oracledb.DB_TYPE_BLOB, val: data },
        pref: { dir: oracledb.BIND_IN, val: JSON.stringify(params) },
        mdata: { dir: oracledb.BIND_OUT, type: oracledb.DB_TYPE_CLOB },
        text: { dir: oracledb.BIND_OUT, type: oracledb.DB_TYPE_CLOB },
      };

      // Execute the PL/SQL block
      const result = await conn.execute(
        `
        declare
          input blob;
        begin
          input := :blob;
          :mdata := dbms_vector_chain.utl_to_text(input, json(:pref));
          :text := dbms_vector_chain.utl_to_text(input);
        end;`,
        bindVars
      );

      const outBinds = result.outBinds as OutBinds;
      const mdataLob = outBinds.mdata;
      const textLob = outBinds.text;

      // Read and parse metadata
      let docData = await mdataLob?.getData();
      let textData = await textLob?.getData();

      docData = docData ? docData.toString() : "";
      textData = textData ? textData.toString() : "";

      if (
        docData.startsWith("<!DOCTYPE html") ||
        docData.startsWith("<HTML>")
      ) {
        const parser = new ParseOracleDocMetadata();
        parser.parse(docData);
        metadata = parser.getMetadata();
      }

      // Execute a query to get the current session user
      const userResult = await conn.execute<string[]>(
        `SELECT USER FROM dual`
      );

      const username = userResult.rows?.[0]?.[0];
      const docId = OracleDocReader.generateObjectId(`${username}$${filePath}`);
      metadata["_oid"] = docId;
      metadata["_file"] = filePath;

      textData = textData ?? "";
      return new Document({pageContent: textData, metadata})
    } catch (ex) {
      console.error(`An exception occurred: ${ex}`);
      console.error(`Skip processing ${filePath}`);
      return null;
    }
  }

}

export enum OracleLoadFromType {
  FILE,
  DIR,
  TABLE,
};

export class OracleDocLoader extends BaseDocumentLoader {
  private conn: oracledb.Connection;
  private loadFrom: string;
  private loadFromType: OracleLoadFromType;
  private owner?: string;
  private colname?: string;
  private mdata_cols?: string[];

  constructor(conn: oracledb.Connection, loadFrom: string, loadFromType: OracleLoadFromType, 
              owner?: string, colname?: string, mdata_cols?: string[]) {
    super();
    this.conn = conn;
    this.loadFrom = loadFrom;
    this.loadFromType = loadFromType;
    this.owner = owner;
    this.colname = colname;
    this.mdata_cols = mdata_cols;
  }

  public async load(): Promise<Document[]> {
<<<<<<< HEAD
    const documents: Document[] = []
    const m_params = {"plaintext": "false"}
=======
    const m_params = { plaintext: "false" };
>>>>>>> 4d5d76e4

    switch (this.loadFromType) {
      case OracleLoadFromType.FILE:
        const filepath = this.loadFrom
        const doc = await OracleDocReader.readFile(this.conn, filepath, m_params)
        if (doc)
          documents.push(doc);
        break;

      case OracleLoadFromType.DIR:
        try {
          const dirname = this.loadFrom;
          const files = await fs.promises.readdir(dirname);
          for (const file of files) {
            const filepath = path.join(dirname, file);
            const stats = await fs.promises.lstat(filepath);

            if (stats.isFile()) {
              const doc = await OracleDocReader.readFile(this.conn, filepath, m_params)
              if (doc)
                documents.push(doc);
            }
          }
        } catch (err) {
          console.error('Error reading directory:', err);
        }
        break;

      case OracleLoadFromType.TABLE:
<<<<<<< HEAD

=======
        return await this.loadFromTable(m_params);
>>>>>>> 4d5d76e4
      default:
        throw new Error("Invalid type to load from");
    }
    return documents
  }

  private isValidIdentifier(identifier: string): boolean {
    return /^[A-Za-z_][A-Za-z0-9_]*$/.test(identifier);
  }

  private async getUsername(): Promise<string> {
    const result = await this.conn.execute<{ USER: string }>('SELECT USER FROM dual');
    return (result.rows?.[0]?.USER) || "unknown_user";
  }


  private async loadFromTable(m_params: any): Promise<Document[]> {
    const results: Document[] = [];
    try {
        if (!this.owner || !this.colname) {
            throw new Error("Owner and column name must be specified for loading from a table");
        }

        // Validate identifiers to prevent SQL injection
        if (!this.isValidIdentifier(this.owner)) {
            throw new Error("Invalid owner name");
        }

        if (!this.isValidIdentifier(this.loadFrom)) {
            throw new Error("Invalid table name");
        }

        if (!this.isValidIdentifier(this.colname)) {
            throw new Error("Invalid column name");
        }

        let mdataColsSql = ", t.ROWID";

        if (this.mdata_cols) {
            if (this.mdata_cols.length > 3) {
                throw new Error("Exceeds the max number of columns you can request for metadata.");
            }
            
            // **First, check if the column names are valid identifiers**
            for (const col of this.mdata_cols) {
                if (!this.isValidIdentifier(col)) {
                    throw new Error(`Invalid column name in mdata_cols: ${col}`);
                }
            }

            // Execute a query to get column data types
            const colSql = `
                SELECT COLUMN_NAME, DATA_TYPE
                FROM ALL_TAB_COLUMNS
                WHERE OWNER = :ownername AND TABLE_NAME = :tablename
            `;

            const colBinds = {
                ownername: this.owner.toUpperCase(),
                tablename: this.loadFrom.toUpperCase(),
            };

            const colResult = await this.conn.execute<{ COLUMN_NAME: string; DATA_TYPE: string }>(
                colSql,
                colBinds,
                { outFormat: oracledb.OUT_FORMAT_OBJECT }
            );

            const colRows = colResult.rows;

            if (!colRows) {
                throw new Error("Failed to retrieve column information");
            }

            const colTypes: Record<string, string> = {};
            for (const row of colRows) {
                const colName = row.COLUMN_NAME;
                const dataType = row.DATA_TYPE;
                colTypes[colName] = dataType;
            }

            for (const col of this.mdata_cols) {
                if (!this.isValidIdentifier(col)) {
                    throw new Error(`Invalid column name in mdata_cols: ${col}`);
                }

                const dataType = colTypes[col];
                if (!dataType) {
                    throw new Error(`Column ${col} not found in table ${this.loadFrom}`);
                }

                if (
                    ![
                        "NUMBER",
                        "BINARY_DOUBLE",
                        "BINARY_FLOAT",
                        "LONG",
                        "DATE",
                        "TIMESTAMP",
                        "VARCHAR2",
                    ].includes(dataType)
                ) {
                    throw new Error(`The datatype for the column ${col} is not supported`);
                }
            }

            for (const col of this.mdata_cols) {
                mdataColsSql += `, t.${col}`;
            }
        }

        const mainSql = `
            SELECT dbms_vector_chain.utl_to_text(t.${this.colname}, json(:params)) AS MDATA,
                dbms_vector_chain.utl_to_text(t.${this.colname}) AS TEXT
                ${mdataColsSql}
            FROM ${this.owner}.${this.loadFrom} t
        `;

        const mainBinds = {
            params: JSON.stringify(m_params),
        };

        const options = {
            outFormat: oracledb.OUT_FORMAT_OBJECT,
        };

        // Get the username
        const userResult = await this.conn.execute<{ USER: string }>('SELECT USER FROM dual');
        const username = userResult.rows?.[0]?.USER || "unknown_user";

        // Execute the main SQL query
        const result = await this.conn.execute(mainSql, mainBinds, options);
        const rows = result.rows as TableRow[];

        if (rows) {
            for (const row of rows) {
                let metadata: Record<string, any> = {};

                if (row["MDATA"]) {
                    const data = (await (row["MDATA"] as unknown as oracledb.Lob).getData()).toString();
                    if (
                        data.trim().startsWith("<!DOCTYPE html") ||
                        data.trim().startsWith("<HTML>")
                    ) {
                        const parser = new ParseOracleDocMetadata();
                        parser.parse(data);
                        metadata = { ...metadata, ...parser.getMetadata() };
                    }
                }

                const docId = OracleDocReader.generateObjectId(
                    `${username}$${this.owner}$${this.loadFrom}$${this.colname}$${row["ROWID"]}`
                );

                metadata["_oid"] = docId;
                metadata["_rowid"] = row["ROWID"];

                if (this.mdata_cols) {
                    for (const colName of this.mdata_cols) {
                        metadata[colName] = row[colName];
                    }
                }

                const text = row["TEXT"] as string;

                if (text === null || text === undefined) {
                    results.push(new Document({ pageContent: "", metadata }));
                } else {
                    results.push(new Document({ pageContent: text, metadata }));
                }
            }
        }

        return results;
    } catch (ex) {
        console.error(`An exception occurred: ${ex}`);
        throw ex;
    }
  }
  
}<|MERGE_RESOLUTION|>--- conflicted
+++ resolved
@@ -17,8 +17,6 @@
     text: oracledb.Lob | null;
 }
 
-<<<<<<< HEAD
-=======
 export interface TableRow {
     MDATA?: string | null;
     TEXT?: string | null;
@@ -26,7 +24,6 @@
     [key: string]: any;
 }
 
->>>>>>> 4d5d76e4
 export class ParseOracleDocMetadata {
     private metadata: Metadata;
     private match: boolean;
@@ -239,12 +236,8 @@
   }
 
   public async load(): Promise<Document[]> {
-<<<<<<< HEAD
     const documents: Document[] = []
     const m_params = {"plaintext": "false"}
-=======
-    const m_params = { plaintext: "false" };
->>>>>>> 4d5d76e4
 
     switch (this.loadFromType) {
       case OracleLoadFromType.FILE:
@@ -274,11 +267,7 @@
         break;
 
       case OracleLoadFromType.TABLE:
-<<<<<<< HEAD
-
-=======
         return await this.loadFromTable(m_params);
->>>>>>> 4d5d76e4
       default:
         throw new Error("Invalid type to load from");
     }
